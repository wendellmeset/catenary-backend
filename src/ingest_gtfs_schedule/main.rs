use bb8::PooledConnection;
use gtfs_structures::Route;
use serde_json::Error as SerdeError;
use std::collections::BTreeMap;
use std::collections::HashMap;
use std::fs;
use titlecase::titlecase;
mod dmfr;
use geo_postgis::ToPostgis;
use bb8_postgres::PostgresConnectionManager;
use futures;
use gtfs_structures::ContinuousPickupDropOff;
use gtfs_structures::RouteType;
use postgis::ewkb;
use rgb::RGB;
use std::error::Error;
use std::ops::Deref;
use tokio_postgres::NoTls;
extern crate tokio_threadpool;
use tokio::runtime;
extern crate fs_extra;
use fs_extra::dir::get_size;

mod colour_correction;
mod convex_hull;

pub fn path_exists(path: &str) -> bool {
    fs::metadata(path).is_ok()
}

pub fn toi64(input: &Option<u32>) -> Option<i64> {
    match input {
        Some(i) => Some(*i as i64),
        None => None,
    }
}

/*struct StopTimePostgres {
    feed_id: String,
    trip_id: String,
    stop_id: String,
    stop_sequence: i32,
    arrival_time: Option<i64>,
    departure_time: Option<i64>,
    stop_headsign: Option<String>,
    point: ewkb::Point
}*/

pub fn route_type_to_int(input: &gtfs_structures::RouteType) -> i32 {
    match input {
        RouteType::Tramway => 0,
        RouteType::Subway => 1,
        RouteType::Rail => 2,
        RouteType::Bus => 3,
        RouteType::Ferry => 4,
        RouteType::CableCar => 5,
        RouteType::Gondola => 6,
        RouteType::Funicular => 7,
        RouteType::Coach => 200,
        RouteType::Air => 1100,
        RouteType::Taxi => 1500,
        RouteType::Other(i) => *i,
    }
}

pub fn is_uppercase(string: &str) -> bool {
    string.chars().all(char::is_uppercase)
}

pub fn titlecase_process(string: &mut String) -> () {
    //it's not an acronym, and can be safely title cased
    if string.len() >= 7 {
        //i don't want to accidently screw up Greek, Cryllic, Chinese, Japanese, or other writing systmes
        if string.as_str().chars().all(|s| s.is_ascii_punctuation() || s.is_ascii()) == true
        {
            *string = titlecase(string.as_str());
        }
    }
}

#[tokio::main]
async fn main() -> Result<(), Box<dyn Error>> {
    let postgresstring = arguments::parse(std::env::args())
        .unwrap()
        .get::<String>("postgres");

    let threads = arguments::parse(std::env::args())
        .unwrap()
        .get::<usize>("threads");

    let threadcount = threads.unwrap();

    let postgresstring = match postgresstring {
        Some(s) => s,
        None => {
            panic!("You need a postgres string");
        }
    };

    let startfresh = arguments::parse(std::env::args())
        .unwrap()
        .get::<bool>("startfresh");

    let limittostaticfeed = arguments::parse(std::env::args())
        .unwrap()
        .get::<String>("limittostaticfeed");

    let is_prod = arguments::parse(std::env::args())
        .unwrap()
        .get::<bool>("isprod");

    let schemaname = match is_prod {
        Some(s) => {
            if s {
                "gtfs"
            } else {
                "gtfs_stage"
            }
        }
        None => "gtfs_stage",
    };

    // Connect to the database.
    let (client, connection) = tokio_postgres::connect(&postgresstring, NoTls).await?;

    // The connection object performs the actual communication with the database,
    // so spawn it off to run on its own.
    tokio::spawn(async move {
        if let Err(e) = connection.await {
            eprintln!("connection error: {}", e);
        }
    });

    client
        .batch_execute(
            "
        CREATE EXTENSION IF NOT EXISTS postgis;
        CREATE EXTENSION IF NOT EXISTS hstore;
        ",
        )
        .await
        .unwrap();

    if startfresh.unwrap_or(false) {
        client
            .batch_execute(format!("DROP SCHEMA IF EXISTS {} CASCADE;", schemaname).as_str())
            .await
            .unwrap();
    }

    client
        .batch_execute(
            format!(
                "
            CREATE SCHEMA IF NOT EXISTS {schemaname};"
            )
            .as_str(),
        )
        .await
        .unwrap();

    client
        .batch_execute(
            format!(
                "CREATE TABLE IF NOT EXISTS {}.static_feeds (
            onestop_feed_id text PRIMARY KEY,
            only_realtime_ref text,
            operators text[],
            operators_to_gtfs_ids hstore,
            realtime_onestop_ids text[],
            realtime_onestop_ids_to_gtfs_ids hstore,
            max_lat double precision NOT NULL,
            max_lon double precision NOT NULL,
            min_lat double precision NOT NULL,
            min_lon double precision NOT NULL,
            hull GEOMETRY(POLYGON,4326) NOT NULL
        );",
                schemaname
            )
            .as_str(),
        )
        .await
        .unwrap();

    client
        .batch_execute(
            format!(
                "CREATE TABLE IF NOT EXISTS {}.operators (
        onestop_operator_id text PRIMARY KEY,
        name text,
        gtfs_static_feeds text[],
        gtfs_realtime_feeds text[],
        static_onestop_feeds_to_gtfs_ids hstore,
        realtime_onestop_feeds_to_gtfs_ids hstore
    );",
                schemaname
            )
            .as_str(),
        )
        .await
        .unwrap();

    client
        .batch_execute(
            format!(
                "
    CREATE TABLE IF NOT EXISTS {}.realtime_feeds (
        onestop_feed_id text PRIMARY KEY,
        name text,
        operators text[],
        operators_to_gtfs_ids hstore,
        max_lat double precision,
        max_lon double precision,
        min_lat double precision,
        min_lon double precision
    );",
                schemaname
            )
            .as_str(),
        )
        .await
        .unwrap();

    client
        .batch_execute(
            format!(
                "
    CREATE TABLE IF NOT EXISTS {}.stops (
        onestop_feed_id text NOT NULL,
        gtfs_id text NOT NULL,
        name text NOT NULL,
        code text,
        gtfs_desc text,
        location_type int,
        parent_station text,
        zone_id text,
        url text,
        long double precision,
        lat double precision,
        point GEOMETRY(POINT,4326) NOT NULL,
        timezone text,
        wheelchair_boarding int,
        level_id text,
        platform_code text,
        routes text[],
        PRIMARY KEY (onestop_feed_id, gtfs_id)
    )",
                schemaname
            )
            .as_str(),
        )
        .await
        .unwrap();

    client
        .batch_execute(
            format!(
                "
    CREATE TABLE IF NOT EXISTS {}.stoptimes (
        onestop_feed_id text NOT NULL,
        trip_id text NOT NULL,
        stop_sequence int NOT NULL,
        arrival_time bigint,
        departure_time bigint,
        stop_id text NOT NULL,
        stop_headsign text,
        pickup_type int,
        drop_off_type int,
        shape_dist_traveled double precision,
        timepoint int,
        continuous_pickup int,
        continuous_drop_off int,
        long double precision,
        lat double precision,
        point GEOMETRY(POINT,4326) NOT NULL,
        route_id text,
        PRIMARY KEY (onestop_feed_id, trip_id, stop_sequence)
    )",
                schemaname
            )
            .as_str(),
        )
        .await
        .unwrap();

    client
        .batch_execute(
            format!(
                "
    CREATE TABLE IF NOT EXISTS {}.routes (
        route_id text NOT NULL,
        onestop_feed_id text NOT NULL,
        short_name text NOT NULL,
        long_name text NOT NULL,
        gtfs_desc text,
        route_type int NOT NULL,
        url text,
        agency_id text,
        gtfs_order int,
        color text,
        text_color text,
        continuous_pickup int,
        continuous_drop_off int,
        shapes_list text[],
        PRIMARY KEY (onestop_feed_id, route_id)
    );",
                schemaname
            )
            .as_str(),
        )
        .await
        .unwrap();

    client
        .batch_execute(
            format!(
                "
    CREATE TABLE IF NOT EXISTS {}.shapes (
        onestop_feed_id text NOT NULL,
        shape_id text NOT NULL,
        linestring GEOMETRY(LINESTRING,4326) NOT NULL,
        color text,
        routes text[],
        route_type int NOT NULL,
        route_label text,
        text_color text,
        PRIMARY KEY (onestop_feed_id,shape_id)
    );",
                schemaname
            )
            .as_str(),
        )
        .await
        .unwrap();

    client
        .batch_execute(
            format!(
                "
    CREATE TABLE IF NOT EXISTS {}.trips (
        trip_id text NOT NULL,
        onestop_feed_id text NOT NULL,
        route_id text NOT NULL,
        service_id text NOT NULL,
        trip_headsign text,
        trip_short_name text,
        direction_id int,
        block_id text,
        shape_id text,
        wheelchair_accessible int,
        bikes_allowed int,
        PRIMARY KEY (onestop_feed_id, trip_id)
    );",
                schemaname
            )
            .as_str(),
        )
        .await
        .unwrap();

        println!("making index");

        
    client.batch_execute(format!("
    CREATE INDEX IF NOT EXISTS gtfs_static_geom_idx ON {schemaname}.shapes USING GIST (linestring);

    CREATE INDEX IF NOT EXISTS gtfs_static_stops_geom_idx ON {schemaname}.stops USING GIST (point);

    CREATE INDEX IF NOT EXISTS gtfs_static_stoptimes_geom_idx ON {schemaname}.stoptimes USING GIST (point);

    CREATE INDEX IF NOT EXISTS gtfs_static_feed_id ON {schemaname}.shapes (onestop_feed_id);

    CREATE INDEX IF NOT EXISTS gtfs_static_feed ON {schemaname}.routes (onestop_feed_id);
    
    CREATE INDEX IF NOT EXISTS static_hulls ON {schemaname}.static_feeds USING GIST (hull);").as_str(),
        )
        .await
        .unwrap();

        println!("make static hulls...");

        client.batch_execute(format!("
        
        CREATE INDEX IF NOT EXISTS static_hulls ON {schemaname}.static_feeds USING GIST (hull);").as_str(),
            )
            .await
            .unwrap();

    println!("Finished making database");

    #[derive(Debug, Clone)]
    struct OperatorPairInfo {
        operator_id: String,
        gtfs_agency_id: Option<String>,
    }

    if let Ok(entries) = fs::read_dir("transitland-atlas/feeds") {
        let mut feedhashmap: BTreeMap<String, dmfr::Feed> = BTreeMap::new();

        let mut operatorhashmap: BTreeMap<String, dmfr::Operator> = BTreeMap::new();

        let mut operator_to_feed_hashmap: BTreeMap<String, Vec<dmfr::OperatorAssociatedFeedsItem>> =
            BTreeMap::new();

        let mut feed_to_operator_hashmap: BTreeMap<String, Vec<String>> = BTreeMap::new();

        let mut feed_to_operator_pairs_hashmap: BTreeMap<String, Vec<OperatorPairInfo>> =
            BTreeMap::new();

        let feeds_to_discard = vec![
            "f-9q8y-sfmta",
            "f-9qc-westcat~ca~us",
            "f-9q9-actransit",
            "f-9q9-vta",
            "f-9q8yy-missionbaytma~ca~us",
            "f-9qbb-marintransit",
            "f-9q8-samtrans",
        ];

        for entry in entries {
            if let Ok(entry) = entry {
                if let Some(file_name) = entry.file_name().to_str() {
                    println!("{}", file_name);

                    let contents =
                        fs::read_to_string(format!("transitland-atlas/feeds/{}", file_name));

                    match contents {
                        Ok(contents) => {
                            let dmfrinfo: Result<
                                dmfr::DistributedMobilityFeedRegistry,
                                SerdeError,
                            > = serde_json::from_str(&contents);

                            match dmfrinfo {
                                Ok(dmfrinfo) => {
                                    dmfrinfo.feeds.iter().for_each(|feed| {
                                        for eachoperator in feed.operators.clone().into_iter() {
                                            if feed_to_operator_pairs_hashmap.contains_key(&feed.id) {
                                                let mut existing_operator_pairs =
                                                    feed_to_operator_pairs_hashmap
                                                        .get(&feed.id)
                                                        .unwrap()
                                                        .clone();

                                                existing_operator_pairs.push(OperatorPairInfo {
                                                    operator_id: eachoperator.onestop_id.clone(),
                                                    gtfs_agency_id: None,
                                                });

                                                feed_to_operator_pairs_hashmap.insert(
                                                    feed.id.clone(),
                                                    existing_operator_pairs,
                                                );
                                            } else {
                                                feed_to_operator_pairs_hashmap.insert(
                                                    feed.id.clone(),
                                                    vec![OperatorPairInfo {
                                                        operator_id: eachoperator
                                                            .onestop_id
                                                            .clone(),
                                                        gtfs_agency_id: None,
                                                    }],
                                                );
                                            }

                                            if feed_to_operator_hashmap.contains_key(&feed.id) {
                                                feed_to_operator_hashmap.insert(
                                                    feed.id.clone(),
                                                    feed_to_operator_hashmap
                                                        .get(&feed.id)
                                                        .unwrap()
                                                        .clone()
                                                        .into_iter()
                                                        .chain(vec![eachoperator
                                                            .onestop_id
                                                            .clone()])
                                                        .collect::<Vec<String>>(),
                                                );
                                            } else {
                                                feed_to_operator_hashmap.insert(
                                                    feed.id.clone(),
                                                    vec![eachoperator.onestop_id.clone()],
                                                );
                                            }

                                            if operator_to_feed_hashmap
                                                .contains_key(&eachoperator.onestop_id)
                                            {
                                            } else {
                                                operator_to_feed_hashmap.insert(
                                                    eachoperator.onestop_id.clone(),
                                                    vec![dmfr::OperatorAssociatedFeedsItem {
                                                        feed_onestop_id: Some(feed.id.clone()),
                                                        gtfs_agency_id: None,
                                                    }],
                                                );
                                            }
                                        }

                                        //println!("Feed {}: {:#?}", feed.id.clone(), feed);

                                        if !feedhashmap.contains_key(&feed.id) {
                                            //feedhashmap.insert(feed.id.clone(), feed.clone());
                                            feedhashmap.insert(feed.id.clone(), feed.clone());
                                        }

                                        feed.operators.iter().for_each(|operator| {
                                            operatorhashmap.insert(
                                                operator.onestop_id.clone(),
                                                operator.clone(),
                                            );

                                            if operator_to_feed_hashmap
                                                .contains_key(&operator.onestop_id)
                                            {
                                                //combine the feeds for this operator together
                                                let mut existing_associated_feeds =
                                                    operator_to_feed_hashmap
                                                        .get(&operator.onestop_id)
                                                        .unwrap()
                                                        .clone();

                                                let existing_feed_ids = operator_to_feed_hashmap
                                                    .get(&operator.onestop_id)
                                                    .unwrap()
                                                    .iter()
                                                    .map(|associated_feed| {
                                                        associated_feed
                                                            .feed_onestop_id
                                                            .clone()
                                                            .unwrap()
                                                    })
                                                    .collect::<Vec<String>>();

                                                operator.associated_feeds.iter().for_each(
                                                    |associated_feed| {
                                                        if !existing_feed_ids.contains(
                                                            &associated_feed
                                                                .feed_onestop_id
                                                                .clone()
                                                                .unwrap_or_else(|| feed.id.clone()),
                                                        ) {
                                                            existing_associated_feeds
                                                                .push(associated_feed.clone());
                                                        }
                                                    },
                                                );

                                                operator_to_feed_hashmap.insert(
                                                    operator.onestop_id.clone(),
                                                    existing_associated_feeds,
                                                );
                                            } else {
                                                operator_to_feed_hashmap.insert(
                                                    operator.onestop_id.clone(),
                                                    operator.associated_feeds.clone(),
                                                );
                                            }
                                        });
                                    });

                                    dmfrinfo.operators.iter().for_each(|operator| {
                                        operatorhashmap
                                            .insert(operator.onestop_id.clone(), operator.clone());

                                        for feed in operator.associated_feeds.iter() {
                                            if feed.feed_onestop_id.is_some() {
                                                if (&feed_to_operator_pairs_hashmap).contains_key(
                                                    feed.feed_onestop_id.as_ref().unwrap().as_str(),
                                                ) {
                                                    let mut existing_operator_pairs =
                                                        feed_to_operator_pairs_hashmap
                                                            .get(
                                                                feed.feed_onestop_id
                                                                    .as_ref()
                                                                    .unwrap()
                                                                    .as_str(),
                                                            )
                                                            .unwrap()
                                                            .clone();

                                                    existing_operator_pairs.push(
                                                        OperatorPairInfo {
                                                            operator_id: operator
                                                                .onestop_id
                                                                .clone(),
                                                            gtfs_agency_id: feed
                                                                .gtfs_agency_id
                                                                .clone(),
                                                        },
                                                    );

                                                    feed_to_operator_pairs_hashmap.insert(
                                                        feed.feed_onestop_id.clone().unwrap(),
                                                        existing_operator_pairs,
                                                    );
                                                } else {
                                                    feed_to_operator_pairs_hashmap.insert(
                                                        feed.feed_onestop_id.clone().unwrap(),
                                                        vec![OperatorPairInfo {
                                                            operator_id: operator
                                                                .onestop_id
                                                                .clone(),
                                                            gtfs_agency_id: feed
                                                                .gtfs_agency_id
                                                                .clone(),
                                                        }],
                                                    );
                                                }

                                                if (&feed_to_operator_hashmap).contains_key(
                                                    feed.feed_onestop_id.as_ref().unwrap().as_str(),
                                                ) {
                                                    /*&feed_to_operator_hashmap.insert(
                                                        feed.feed_onestop_id.clone().unwrap(),
                                                        feed_to_operator_hashmap
                                                            .get(
                                                                feed.feed_onestop_id
                                                                    .as_ref()
                                                                    .unwrap()
                                                                    .as_str(),
                                                            )
                                                            .unwrap()
                                                            .clone()
                                                            .into_iter()
                                                            .chain(vec![operator
                                                                .onestop_id
                                                                .clone()])
                                                            .collect::<Vec<String>>(),
                                                    );*/
                                                } else {
                                                    /*&feed_to_operator_hashmap.insert(
                                                        feed.feed_onestop_id.clone().unwrap(),
                                                        vec![operator.onestop_id.clone()],
                                                    );*/
                                                }
                                            }
                                        }

                                        if operator_to_feed_hashmap
                                            .contains_key(&operator.onestop_id)
                                        {
                                            //combine the feeds for this operator together
                                            let mut existing_associated_feeds =
                                                operator_to_feed_hashmap
                                                    .get(&operator.onestop_id)
                                                    .unwrap()
                                                    .clone();

                                            let existing_feed_ids = operator_to_feed_hashmap
                                                .get(&operator.onestop_id)
                                                .unwrap()
                                                .iter()
                                                .filter(|associated_feed| {
                                                    associated_feed.feed_onestop_id.is_some()
                                                })
                                                .map(|associated_feed| {
                                                    associated_feed.feed_onestop_id.clone().unwrap()
                                                })
                                                .collect::<Vec<String>>();

                                            operator.associated_feeds.iter().for_each(
                                                |associated_feed| {
                                                    if !existing_feed_ids.contains(
                                                        &associated_feed
                                                            .feed_onestop_id
                                                            .clone()
                                                            .unwrap(),
                                                    ) {
                                                        existing_associated_feeds
                                                            .push(associated_feed.clone());
                                                    }
                                                },
                                            );

                                            operator_to_feed_hashmap.insert(
                                                operator.onestop_id.clone(),
                                                existing_associated_feeds,
                                            );
                                        } else {
                                            operator_to_feed_hashmap.insert(
                                                operator.onestop_id.clone(),
                                                operator.associated_feeds.clone(),
                                            );
                                        }
                                    });
                                }
                                Err(_) => {}
                            }
                        }
                        Err(_) => {}
                    }
                }
            }
        }

        let manager = PostgresConnectionManager::new(postgresstring.parse().unwrap(), NoTls);

        let pool = bb8::Pool::builder()
            .retry_connection(true)
            .connection_timeout(std::time::Duration::from_secs(3600))
            .idle_timeout(Some(std::time::Duration::from_secs(3600)))
            .build(manager)
            .await
            .unwrap();

        //let threadpool = ThreadPool::new(threadcount);

        let threaded_rt = runtime::Builder::new_multi_thread()
            .worker_threads(threadcount)
            .enable_all()
            .build()
            .unwrap();

        let mut handles = vec![];

        println!("run db upload now");

        println!("limittostaticfeed {:?}", &limittostaticfeed);

        for (key, feed) in feedhashmap.clone().into_iter() {
            let pool = pool.clone();

            let mut dothetask = true;

            if feeds_to_discard.contains(&key.as_str()) {
                dothetask = false;
            }

            if limittostaticfeed.is_some() {
                if limittostaticfeed.as_ref().unwrap().as_str() != key.as_str() {
                    dothetask = false;
                }
            }

            let bruhitfailed: Vec<OperatorPairInfo> = vec![];
            let listofoperatorpairs = feed_to_operator_pairs_hashmap
                .get(&feed.id)
                .unwrap_or_else(|| &bruhitfailed)
                .clone();

            let mut operator_pairs_hashmap: HashMap<String, Option<String>> = HashMap::new();

            for operator_pair in listofoperatorpairs {
                operator_pairs_hashmap
                    .insert(operator_pair.operator_id, operator_pair.gtfs_agency_id);
            }

            let items: Vec<String> = vec![];
            let operator_id_list = feed_to_operator_hashmap
                .get(&key)
                .unwrap_or_else(|| &items)
                .clone();
            handles.push(threaded_rt.spawn(async move 
                {
                    //it timesout here a lot
                    let client = pool.get().await.unwrap();
        
                    //println!("Feed in future {}: {:#?}", key, feed);
        
                   if dothetask {
                    match feed.spec {
                        dmfr::FeedSpec::Gtfs => {
                            //println!("{:?}", feed.urls);
        
                            if feed.urls.static_current.is_some() {
                                //check if folder exists in the directory
        
                                //process and upload routes, stops, headways, and shapes etc into postgres
        
                                //calculate the bounds of the feed,
        
                                //upload the feed id metadata
        
                                let file_path = format!("gtfs_uncompressed/{}/", key);
        
        
                                if path_exists(&file_path) {
        
                                    //feed exists
        
                                    println!("Starting read for {}", &key);
        
                                    
                                let folder_size = get_size(&file_path).unwrap();
                                println!("size: {} kB", folder_size / 1000); 
        
                                    let gtfs = gtfs_structures::GtfsReader::default()
                                        .read_from_path(&file_path);
        
                                    if gtfs.is_ok() {
                                        let gtfs = gtfs.unwrap();
        
                                        println!("read_duration: {:?}ms", gtfs.read_duration);
        
                                        println!(
                                            "there are {} stops in the gtfs",
                                            gtfs.stops.len()
                                        );
        
                                        println!(
                                            "there are {} routes in the gtfs",
                                            gtfs.routes.len()
                                        );
        
                                        let mut least_lat: Option<f64> = None;
                                        let mut least_lon: Option<f64> = None;
        
                                        let mut most_lat: Option<f64> = None;
                                        let mut most_lon: Option<f64> = None;
        
                                        //let timestarting = std::time::Instant::now();
        
                                        for (stop_id, stop) in &gtfs.stops {
                                            //check if least_lat has a value
        
                                            if (*stop).deref().longitude.is_some() {
                                                let stop_lon = (*stop).deref().longitude.unwrap();

                                                if stop_lon != 0.0 {
                                                    if least_lon.is_some() {
                                                        if stop_lon < least_lon.unwrap() {
                                                            least_lon = Some(stop_lon);
                                                        }
                                                    } else {
                                                        least_lon = Some(stop_lon);
                                                    }
            
                                                    if most_lon.is_some() {
                                                        if stop_lon > most_lon.unwrap() {
                                                            most_lon = Some(stop_lon);
                                                        }
                                                    } else {
                                                        most_lon = Some(stop_lon);
                                                    }
                                                }
        
                                               
                                            }
        
                                            if (*stop).deref().latitude.is_some() {
                                                let stop_lat = (*stop).deref().latitude.unwrap();

                                                if stop_lat != 0.0 {
                                                    if least_lat.is_some() {
                                                        if stop_lat < least_lat.unwrap() {
                                                            least_lat = Some(stop_lat);
                                                        }
                                                    } else {
                                                        least_lat = Some(stop_lat);
                                                    }
            
                                                    if most_lat.is_some() {
                                                        if stop_lat > most_lat.unwrap() {
                                                            most_lat = Some(stop_lat);
                                                        }
                                                    } else {
                                                        most_lat = Some(stop_lat);
                                                    }
                                                }
        
                                               
                                            }
                                        }
        
                                        let mut shape_to_color_lookup: BTreeMap<String, RGB<u8>> = BTreeMap::new();
                                        let mut  shape_to_text_color_lookup: BTreeMap<String, RGB<u8>> = BTreeMap::new();
        
                                        for (trip_id, trip) in &gtfs.trips {
                                            if trip.shape_id.is_some() {
                                                if !shape_to_color_lookup
                                                    .contains_key(&trip.shape_id.as_ref().unwrap().clone())
                                                {
                                                    if gtfs.routes.contains_key(&trip.route_id) {
                                                        let route = gtfs
                                                            .routes
                                                            .get(&trip.route_id)
                                                            .unwrap();
        
                                                        let color = route.color.clone();
        
                                                        shape_to_color_lookup.insert(
                                                        trip.shape_id.as_ref().unwrap().clone(),
                                                            color,
                                                        );

                                                        shape_to_text_color_lookup.insert(
                                                            trip.shape_id.as_ref().unwrap().clone(),
                                                            route.text_color.clone(),
                                                        );
                                                    }
                                                }
                                            }
                                        }
        

                                       let prepared_shapes = client.prepare(format!("INSERT INTO {schemaname}.shapes (onestop_feed_id, shape_id, linestring, color, text_color, routes, route_type,route_label) VALUES ($1, $2, $3, $4, $5, $6,$7,$8) ON CONFLICT do nothing;").as_str()).await.unwrap();
                                        
                                        for (shape_id, shape) in &gtfs.shapes {

                                            let mut route_ids: Vec<String> = match gtfs
                                            .trips
                                            .iter()
                                            .filter(|(trip_id, trip)| {
                                                trip.shape_id.is_some()
                                                    && trip.shape_id.as_ref().unwrap()
                                                        == shape_id
                                            })
                                            .map(|(trip_id, trip)| trip.route_id.clone())
                                            .collect::<Vec<String>>()
                                            .as_slice()
                                        {
                                            [] => vec![],
                                            route_ids => route_ids.to_vec(),
                                        };

                                         if feed.id == "f-9qh-metrolinktrains" {

                                            let cleanedline = shape_id.clone().replace("in","").replace("out","");
                                           
                                            println!("cleanedline: {}", &cleanedline);

                                                let value = match cleanedline.as_str() {
                                                    "91" => "91 Line",
                                                    "IEOC" => "Inland Emp.-Orange Co. Line",
                                                    "AV" => "Antelope Valley Line",
                                                    "OC" => "Orange County Line",
                                                    "RIVER" => "Riverside Line",
                                                    "SB" => "San Bernardino Line",
                                                    "VT" => "Ventura County Line",
                                                    _ => "",
                                                };

                                                println!("real metrolink line {}", &value);

                                                if value != "" {
                                                    route_ids.push(value.to_string());
                                                }
                                         }
                                         route_ids.dedup();

                                         let route_ids = route_ids;

                                         let mut route_type_number = 3;

                                            if route_ids.len() > 0 {

                                                let route = gtfs.routes.get(&route_ids[0]);
                                                
                                                if route.is_some() {
                                                    route_type_number = route_type_to_int(
                                                        &route.unwrap().route_type
                                                    );
                                                }
                                            }

                                            let color_to_upload =
                                            match feed.id.as_str() {
                                                "f-9q5-metro~losangeles" => {

                                                    let mut nameoflinelametro = "e16710";
                                                    
                                                    if route_ids.len() > 0 {

                                                        let route = gtfs.routes.get(&route_ids[0]);

                                                        if route.is_some() {
                                                            match route.unwrap().short_name.as_str() {
                                                                "720" => {
                                                                    nameoflinelametro = "d11242";
                                                                },
                                                                "754" => {
                                                                    nameoflinelametro = "d11242";
                                                                },
                                                                "761" => {
                                                                    nameoflinelametro = "d11242";
                                                                },
                                                                "901" => {
                                                                    nameoflinelametro = "fc4c02";
                                                                },
                                                                "950" => {
                                                                    nameoflinelametro = "adb8bf";
                                                                },
                                                                "910" => {
                                                                    nameoflinelametro = "adb8bf";
                                                                },
                                                                _ => {
    
                                                                }
                                                               
                                                            }
                                                        }

                                                           
                                                    }

                                                    String::from(nameoflinelametro)
                                                },
                                                "f-9qh-metrolinktrains" => {
                                                    if route_ids.len() > 0 {
                                                        let route = gtfs.routes.get(&route_ids[0]);

                                                        let color = route.unwrap().color;

                                                        format!(
                                                            "{:02x}{:02x}{:02x}",
                                                            color.r, color.g, color.b
                                                        )
                                                    } else {
                                                        String::from("3a3a3a")
                                                    }
                                                },
                                                "f-9-amtrak~amtrakcalifornia~amtrakcharteredvehicle" => {
                                                    String::from("1772ac")
                                                },
                                                _ => {
                                                    match shape_to_color_lookup.get(shape_id) {
                                                        Some(color) => format!(
                                                            "{:02x}{:02x}{:02x}",
                                                            color.r, color.g, color.b
                                                        ),
                                                        None => String::from("3a3a3a"),
                                                    }
                                                }
                                            };

                                            //bug "Line String must at least have 2 points"

                                            let preshape = shape
                                            .iter()
                                            .filter(|point| {
                                                match feed.id.as_str() {
                                                    "f-9q5-metro~losangeles~rail" => {
                                                        //remove B/D railyard
                                                        match color_to_upload.as_str() {
                                                            "eb131b" => {
                                                                point.longitude < -118.2335698
                                                            }
                                                            "a05da5" => {
                                                                point.longitude < -118.2335698
                                                            },
                                                            "e470ab" => {
                                                                point.latitude > 33.961543
                                                            }
                                                            _ => true,
                                                        }
                                                    }
                                                    _ => true,
                                                }
                                            })
                                            .filter(|point| {
                                                match route_ids.len() {
                                                    1 => {
                                                        //remove B/D railyard
                                                        match route_ids[0].as_str() {
                                                            "807" => {
                                                                point.latitude > 33.961543
                                                            }
                                                            _ => true,
                                                        }
                                                    }
                                                    _ => true,
                                                }
                                            })
                                        ;

                                            if preshape.clone().count() < 2 {
                                                println!("Shape {} has less than 2 points", shape_id);
                                                continue;
                                            }

                                            let linestring = ewkb::LineStringT {
                                                srid: Some(4326),
                                                points: 
                                                    preshape.map(|point| ewkb::Point {
                                                        x: point.longitude,
                                                        y: point.latitude,
                                                        srid: Some(4326),
                                                    })
                                                    .collect(),
                                            };
                                            /*
                                              CREATE TABLE IF NOT EXISTS gtfs.shapes (
                                                    onestop_feed_id text NOT NULL,
                                                    shape_id text NOT NULL,
                                                    linestring GEOMETRY(LINESTRING,4326) NOT NULL,
                                                    color text,
                                                    PRIMARY KEY (onestop_feed_id,shape_id)
                                                );
                                            */
        
                                            let text_color = match feed.id.as_str() {
                                                "f-9qh-metrolinktrains" => {
                                                    if route_ids.len() > 0 {
                                                        let route = gtfs.routes.get(&route_ids[0]);

                                                        let text_color = route.unwrap().text_color;

                                                        format!(
                                                            "{:02x}{:02x}{:02x}",
                                                            text_color.r, text_color.g, text_color.b
                                                        )
                                                    } else {
                                                        String::from("ffffff")
                                                    }
                                                },
                                                "f-9-amtrak~amtrakcalifornia~amtrakcharteredvehicle" => {
                                                    String::from("ffffff")
                                                },
                                                _ => {
                                                    match shape_to_text_color_lookup.get(shape_id) {
                                                        Some(color) => format!(
                                                            "{:02x}{:02x}{:02x}",
                                                            color.r, color.g, color.b
                                                        ),
                                                        None => String::from("000000"),
                                                    }
                                                }
                                            };
        
                                               // println!("uploading shape {:?} {:?}", &feed.id, &shape_id);

                                               let route_label:String = route_ids.iter().map(|route_id| {
                                                let route = gtfs.routes.get(route_id);
                                                if route.is_some() {
                                                    if route.unwrap().short_name.as_str() == "" {
                                                      if route.unwrap().long_name.as_str() == "" {
                                                        return route_id.to_string();
                                                      } else {
                                                        return route.unwrap().long_name.clone()
                                                        .replace("-16168","")
                                                        .replace("Counterclockwise", "ACW").replace("counterclockwise", "ACW").replace("clockwise", "CW").replace("Clockwise", "CW");
                                                      }
                                                    } else {
                                                        return route.unwrap().short_name.clone()
                                                        .replace("-16168","")
                                                        .replace("Counterclockwise", "ACW").replace("counterclockwise", "ACW").replace("clockwise", "CW").replace("Clockwise", "CW");
                                                    }
                                                    
                                                } else {
                                                    return route_id.to_string();
                                                }
                                               }).collect::<Vec<String>>().join(",");
        
                                            client.query(&prepared_shapes,
                                         &[
                                            &feed.id,
                                            &shape_id, 
                                         &linestring,
                                         &colour_correction::fix_background_colour(color_to_upload.as_str()),
                                         &colour_correction::fix_foreground_colour(color_to_upload.as_str(),text_color.as_str()),
                                         &route_ids,
                                         //add route type here
                                        &route_type_number,
                                        &route_label
                                         ]).await.unwrap();
                                        }
                                        let routes: HashMap<(String, String), (&Route, &PooledConnection<PostgresConnectionManager<NoTls>>)> = gtfs.routes.iter()
                                            .map(|(key, route)| ((key.clone(), feed.id.clone()), (route, &client))).collect();
                                        let routes_clone = routes.clone();
                                        let route_workers = routes_clone.into_iter().map( |((route_id, feed_id), (route, client))| async move {
                                            let route_type_number = route_type_to_int(&route.route_type);
                                            let shapes_per_route: HashMap<String, Vec<String>> = HashMap::new();
                                            let mut shape_id_array: Vec<String> =
                                                match shapes_per_route.get(&route_id) {
                                                    Some(shape_list) => shape_list.clone(),
                                                    None => vec![],
                                                };
                                            shape_id_array.dedup();
                                            let shape_id_array = shape_id_array;
                                            //println!("uploading route {:?} {}", &feed.id , &route_id);
                                            let route_prepared = client.prepare(format!("INSERT INTO {schemaname}.routes
                                            (
                                                route_id,
                                                onestop_feed_id,
                                                short_name,
                                                long_name,
                                                gtfs_desc,
                                                route_type,
                                                url,
                                                agency_id,
                                                gtfs_order,
                                                color,
                                                text_color,
                                                continuous_pickup,
                                                continuous_drop_off,
                                                shapes_list
                                            )
                                            VALUES (
                                                $1, $2, $3, $4, $5, $6, $7, $8, $9, $10, $11, $12, $13, $14
                                            ) ON CONFLICT do nothing;
                                            ").as_str()).await.unwrap();
                                            let mut long_name = route.long_name.clone();
                                            titlecase_process(&mut long_name);
                                            client
                                            .query(
                                                &route_prepared,
                                                &[
                                                    &route_id,
                                                    &feed_id,
                                                    &route.short_name,
                                                    &long_name,
                                                    &route.desc.clone().unwrap_or_else(|| "".to_string()),
                                                    &route_type_number,
                                                    &route.url,
                                                    &route.agency_id.clone().unwrap_or_else(|| "".to_string()),
                                                    &i32::try_from(route.order.unwrap_or_else(|| 0)).ok(),
                                                    &(colour_correction::fix_background_colour_rgb(route.color).to_string()),
                                                    &(colour_correction::fix_foreground_colour_rgb(route.color, route.text_color).to_string()),
                                                    &(match route.continuous_pickup {
                                                        ContinuousPickupDropOff::Continuous => 0,
                                                        ContinuousPickupDropOff::NotAvailable => 1,
                                                        ContinuousPickupDropOff::ArrangeByPhone => 2,
                                                        ContinuousPickupDropOff::CoordinateWithDriver => 3,
                                                        ContinuousPickupDropOff::Unknown(i) => i,
                                                    }),
                                                    &(match route.continuous_drop_off {
                                                        ContinuousPickupDropOff::Continuous => 0,
                                                        ContinuousPickupDropOff::NotAvailable => 1,
                                                        ContinuousPickupDropOff::ArrangeByPhone => 2,
                                                        ContinuousPickupDropOff::CoordinateWithDriver => 3,
                                                        ContinuousPickupDropOff::Unknown(i) => i,
                                                    }),
                                                    &shape_id_array,
                                                ],
                                            ).await.unwrap();
                                        });
                                        for worker in route_workers {
                                            let _ = worker.await;
                                        }
                                        println!("Uploading {} trips", gtfs.trips.len());
                                         
                                        let time = std::time::Instant::now();

                                        let statement = client.prepare(format!("INSERT INTO {schemaname}.trips (onestop_feed_id, trip_id, service_id, route_id, trip_headsign, trip_short_name, shape_id) VALUES ($1, $2, $3, $4, $5, $6, $7) ON CONFLICT do nothing;").as_str()).await.unwrap();

                                        let stoptimestatement = client.prepare(
                                            format!("INSERT INTO {schemaname}.stoptimes 
                                            (onestop_feed_id, trip_id, stop_id, stop_sequence, 
                                                arrival_time, departure_time, stop_headsign, point) 
                                                VALUES ($1, $2, $3, $4, $5, $6, $7, $8) ON CONFLICT DO NOTHING;").as_str()).await.unwrap();
                                        
                                        //let pool = rayon::ThreadPoolBuilder::new().num_threads(8).build().unwrap();
                                        for (trip_id, trip) in &gtfs.trips {

                                            let mut trip_headsign = trip.trip_headsign.clone().unwrap_or_else(|| "".to_string());

                                            titlecase_process(&mut trip_headsign);

                                            client
                                                .query(
                                                    &statement,
                                                    &[
                                                        &feed.id,
                                                           &trip.id,
                                                         &trip.service_id,
                                                        &trip.route_id,
                                          &trip_headsign,
                                                  &trip.trip_short_name.clone().unwrap_or_else(|| "".to_string()),
                                                  &trip.shape_id.clone().unwrap_or_else(|| "".to_string()),
                                                       ],
                                                ).await.unwrap();

                                            for stoptime in &trip.stop_times {

                                                if stoptime.stop.latitude.is_some() && stoptime.stop.longitude.is_some() {
                                                    let point = ewkb::Point {
                                                        x: stoptime.stop.longitude.unwrap(),
                                                        y: stoptime.stop.latitude.unwrap(),
                                                        srid: Some(4326),
                                                    };
                                            

                                                    let stop_headsign = stoptime.stop_headsign.clone().unwrap_or_else(|| "".to_string());

                                                    titlecase_process(&mut trip_headsign);
                                                
                                                    if stoptime.arrival_time.is_some() && stoptime.departure_time.is_some() {
                                                        client
                                                    .query(
                                                        &stoptimestatement,
                                                        &[
                                                            &feed.id,
                                                            &trip.id,
                                                            &stoptime.stop.id,
                                                            &(stoptime.stop_sequence as i32),
                                                            &toi64(&stoptime.arrival_time),
                                                            &toi64(&stoptime.departure_time),
                                                            &stop_headsign,
                                                            &point
                                                        ],
                                                    ).await.unwrap();
                                                    }    }
                                               
                                                
                                            }
                                        }
                                    
                                        println!("{} with {} trips took {}ms", feed.id, gtfs.trips.len(), time.elapsed().as_millis());

                                        let stopstatement = client.prepare(format!(
                                            "INSERT INTO {schemaname}.stops
                                         (onestop_feed_id, gtfs_id, name, code, gtfs_desc, long, lat, point)
                                               VALUES ($1, $2, $3, $4, $5, $6, $7, $8) ON CONFLICT DO NOTHING;"
                                        ).as_str()).await.unwrap();
                                        for (stop_id, stop) in &gtfs.stops {

                                           if stop.latitude.is_some() && stop.longitude.is_some() {
                                            let point = ewkb::Point {
                                                x: stop.longitude.unwrap(),
                                                y: stop.latitude.unwrap(),
                                                srid: Some(4326),
                                            };

                                            let mut name = stop.name.clone();

                                            titlecase_process(&mut name);

                                            client.query(&stopstatement, &[
                                                &feed.id,
                                                &stop.id,
                                                &name,
                                                &stop.code,
                                                &stop.description,
                                                &stop.longitude,
                                                &stop.latitude,
                                                &point
                                            ]).await.unwrap();
                                           }
                                        }                  

<<<<<<< HEAD
                                        if routes.len() > 0 as usize {
=======
                                        let start_hull_time = chrono::prelude::Utc::now().timestamp_nanos_opt().unwrap();

                                        //convex hull calcs
                                        let mut shape_points = gtfs.shapes.iter().map(|(a,b)| b)
                                        .flat_map(|s| s.iter())
                                        .map(|s| s.clone())
                                        .map(|s| (s.longitude, s.latitude))
                                        .collect::<Vec<(f64, f64)>>();

                                        shape_points.dedup();

                                        let shape_points = shape_points;

                                        let hull = convex_hull::convex_hull(&shape_points);

                                        let stop_hull_time = chrono::prelude::Utc::now().timestamp_nanos_opt().unwrap();
                                        
                                        println!("Convex Hull Algo for {} took {}μs", feed.id, (stop_hull_time - start_hull_time) / 1000);

                                        //convert hull to polygon postgres

                                       /*
                                        
                                        let mut polygon = ewkb::EwkbPolygon::new();


                                        let hull_postgres_line = 
                                           ewkb::LineStringT {
                                                srid: Some(4326),
                                                points: hull.iter().map(|s| ewkb::Point {
                                                    x: s.0,
                                                    y: s.1,
                                                    srid: Some(4326),
                                                }).collect::<Vec<ewkb::Point>>()
                                            };
                                             */


                                            let hull_postgres_line = geo_types::LineString::from(hull.iter().map(|s| geo_types::Coordinate {
                                                x: s.0,
                                                y: s.1,
                                            }).collect::<Vec<geo_types::Coordinate>>());

                                            let hull_postgres = geo_types::Polygon::new(
                                                hull_postgres_line,
                                                vec![]
                                            )
                                            .to_postgis_wgs84();

                                        if gtfs.routes.len() > 0 as usize {
>>>>>>> de415ab0
                                            let _ = client.query(
                                                format!("INSERT INTO {schemaname}.static_feeds (onestop_feed_id, max_lat, max_lon, min_lat, min_lon, operators, operators_to_gtfs_ids, hull)
                                            
                                                VALUES ($1, $2, $3, $4, $5, $6, $7, $8) ON CONFLICT do nothing;").as_str(), &[
                                            &feed.id,
                                            &most_lat,
                                            &most_lon,
                                            &least_lat,
                                            &least_lon,
                                            &operator_id_list,
                                            &operator_pairs_hashmap,
                                            &hull_postgres
                                        ]).await.unwrap();
                                        }
                                    } else {
                                        println!("{} is not a valid gtfs feed", &key)
                                    }
                                }
                            }
                        },
                        dmfr::FeedSpec::GtfsRt => {
                                             client.query(format!("INSERT INTO {schemaname}.realtime_feeds (onestop_feed_id, name, operators, operators_to_gtfs_ids)
                                             VALUES ($1, $2, $3, $4) ON CONFLICT do nothing;").as_str(), &[
                                            &feed.id,
                                            &feed.name,
                                            &operator_id_list,
                                            &operator_pairs_hashmap
                                             ]).await.unwrap();
                        },
                        _ => {
                            //do nothing
                            println!("skipping {}, does not match dmfr feed spec", &key);
                        }
                    }
                
                }
            
        }));
        }

        futures::future::join_all(handles).await;

        println!("Done ingesting all gtfs statics");

        println!("number of operators: {}", operatorhashmap.len());

        for (operator_id, operator) in operatorhashmap {
            //println!("{:?}", operator);
            /*

                onestop_operator_id text PRIMARY KEY,
            name text,
            gtfs_static_feeds text[],
                 */

            let empty_vec: Vec<dmfr::OperatorAssociatedFeedsItem> = vec![];
            let listoffeeds = operator_to_feed_hashmap
                .get(&operator_id)
                .unwrap_or_else(|| &empty_vec)
                .clone();

            let mut gtfs_static_feeds: HashMap<String, Option<String>> = HashMap::new();
            let mut gtfs_realtime_feeds: HashMap<String, Option<String>> = HashMap::new();

            let mut simplified_array_static: Vec<String> = vec![];
            let mut simplified_array_realtime: Vec<String> = vec![];

            for x in listoffeeds {
                //get type

                if x.feed_onestop_id.is_some() {
                    if feedhashmap.contains_key(&x.feed_onestop_id.clone().unwrap()) {
                        let feed = feedhashmap
                            .get(&x.feed_onestop_id.clone().unwrap())
                            .unwrap();

                        match feed.spec {
                            dmfr::FeedSpec::Gtfs => {
                                if !feeds_to_discard.contains(&x.feed_onestop_id.clone().unwrap().as_str())
                                {
                                    gtfs_static_feeds.insert(
                                        x.feed_onestop_id.clone().unwrap(),
                                        x.gtfs_agency_id,
                                    );
                                    simplified_array_static
                                        .push(x.feed_onestop_id.clone().unwrap());
                                }
                            }
                            dmfr::FeedSpec::GtfsRt => {
                                gtfs_realtime_feeds
                                    .insert(x.feed_onestop_id.clone().unwrap(), x.gtfs_agency_id);
                                simplified_array_realtime.push(x.feed_onestop_id.clone().unwrap());
                            }
                            _ => {
                                //do nothing
                            }
                        }
                    }
                }
            }

            client
                .query(
                    format!(
                        "INSERT INTO {schemaname}.operators 
                    (onestop_operator_id, 
                        name, 
                        gtfs_static_feeds, 
                        gtfs_realtime_feeds, 
                        static_onestop_feeds_to_gtfs_ids, 
                        realtime_onestop_feeds_to_gtfs_ids)
                         VALUES ($1, $2, $3, $4, $5, $6) ON CONFLICT DO NOTHING;"
                    )
                    .as_str(),
                    &[
                        &operator.onestop_id,
                        &operator.name,
                        &simplified_array_static,
                        &simplified_array_realtime,
                        &gtfs_static_feeds,
                        &gtfs_realtime_feeds,
                    ],
                )
                .await
                .unwrap();
        }

        println!("Done ingesting all operators");

        for x in 0..1 {
            println!("Waiting for {} seconds", x);
            std::thread::sleep(std::time::Duration::from_secs(1));
        }
    } else {
        println!("Could not read that directory!");
    }

    Ok(())
}<|MERGE_RESOLUTION|>--- conflicted
+++ resolved
@@ -1328,11 +1328,7 @@
                                                 &point
                                             ]).await.unwrap();
                                            }
-                                        }                  
-
-<<<<<<< HEAD
-                                        if routes.len() > 0 as usize {
-=======
+                                        }              
                                         let start_hull_time = chrono::prelude::Utc::now().timestamp_nanos_opt().unwrap();
 
                                         //convex hull calcs
@@ -1383,7 +1379,6 @@
                                             .to_postgis_wgs84();
 
                                         if gtfs.routes.len() > 0 as usize {
->>>>>>> de415ab0
                                             let _ = client.query(
                                                 format!("INSERT INTO {schemaname}.static_feeds (onestop_feed_id, max_lat, max_lon, min_lat, min_lon, operators, operators_to_gtfs_ids, hull)
                                             
