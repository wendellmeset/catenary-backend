--- conflicted
+++ resolved
@@ -576,14 +576,8 @@
                                 let trips_insertion_multithread = futures::stream::iter(gtfs.trips.clone().into_iter()
                                     .map(|(trip_id, trip)| {
                                         let pool = pool.clone();
-<<<<<<< HEAD
-                                        let feed_id = feed_id.clone();
-                                        //let mut client = pool.get().unwrap();
-                                       // let feed_id = feed.id.clone();
-=======
                                         let mut client = pool.get().unwrap();
                                         let feed_id = feed.id.clone();
->>>>>>> feb97488
                                         async move {
                                            
 
