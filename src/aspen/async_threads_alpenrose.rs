--- conflicted
+++ resolved
@@ -21,13 +21,8 @@
     conn_pool: Arc<CatenaryPostgresPool>,
     alpenrosethreadcount: usize,
     chateau_queue_list: Arc<Mutex<HashSet<String>>>,
-<<<<<<< HEAD
-) -> Result<(), Box<dyn Error + Send + Sync>> {
-    let mut set: JoinSet<Result<(), Box<dyn Error + Sync + Send>>> = (0..alpenrosethreadcount)
-=======
 ) -> Result<(), Box<dyn std::error::Error + Send + Sync>> {
     let mut set: JoinSet<_> = (0usize..alpenrosethreadcount)
->>>>>>> f235d387
         .map(|i| {
             let alpenrose_to_process_queue = Arc::clone(&alpenrose_to_process_queue);
             let authoritative_gtfs_rt_store = Arc::clone(&authoritative_gtfs_rt_store);
@@ -46,13 +41,10 @@
             }
         })
         .collect();
-<<<<<<< HEAD
-=======
 
     while let Some(res) = set.join_next().await {
-        let done = res.unwrap().unwrap();
+        res.unwrap().unwrap();
     }
->>>>>>> f235d387
 
     Ok(())
 }
