[package]
name = "catenary-backend"
version = "0.3.0"
edition = "2021"

[library]
name = "catenary"

[build]
rustflags = ["-Z", "threads=8"]

[lints.rust]
unused_must_use = "deny"
non_ascii_idents = "deny"

# See more keys and their definitions at https://doc.rust-lang.org/cargo/reference/manifest.html

[dependencies]
ahash = { version = "0.8.6", features = ["serde"] }
crossbeam-utils = "0.8.16"
memoffset = "0.9.0"
time = "0.3.30"
rouille = "3.0"
gtfs-rt = "0.5.0"
reqwest = {version = "0.11", features = ["gzip","brotli","rustls-tls","deflate","cookies","mime_guess"]}
protobuf = "3.3"
csv = "1.3"
serde = { version = "1.0", features = ["derive"] }
tokio = { version = "1.33", features = ["full"] }
futures = "0.3"
gtfs-structures = "0.41.2"
tungstenite = "0.21.0"
postgres = "0.19.7"
postgis = "0.9.0"
arguments = "0.7.2"
tokio-postgres = { version = "0.7.10", features = [
    "array-impls",
    "with-geo-types-0_7",
] }
rust_decimal = "1.32.0"
serde_json = "1.0.107"
actix-web = "4.4.0"
regress = "0.9"
color-eyre = {version = "0.6.2", features = ["url", "issue-url"]}
fasthash = "0.4.0"
rgb = "0.8.36"
clap = {version = "4.4.7", features = ["derive"]}
itertools = "0.12.0"
fs_extra = "1.3.0"
r2d2 = "0.8.10"
bb8 = "0.8.1"
threadpool = "1.8.1"
tokio-threadpool = "0.1.18"
qstring = "0.7.2"
rand = "0.8.5"
titlecase = "2.2.1"
rayon = "1.8.0"
chrono = "0.4.31"
geo-types = "0.7.11"
geo-postgis = "0.2.2"
geo = "0.28.0"
tarpc = {version = "0.34.0", features = ["full"]}
anyhow = "1.0.75"
tracing = "0.1.40"
tokio-serde = "0.9"
tracing-subscriber = "0.3.17"
futures-util = "0.3.29"
actix_block_ai_crawling = "0.2.8"
actix = "0.13.1"
actix-web-actors = "4.2.0"
amtk = "0.1.0"
travelling_salesman = "1.1.22"
ordered-float = "4.2.0"
dotenvy = "0.15.7"
seahash = "4.1.0"
dmfr = "0.1.0"
chateau = {git = "https://github.com/catenarytransit/chateau"}
dmfr-folder-reader = {git = "https://github.com/catenarytransit/dmfr-folder-reader"}
tokio-zookeeper = "0.2.1"
uuid = {version = "1.8.0", features = ["v4", "fast-rng", "macro-diagnostics"]}
zip = "0.6.6"
git2 = "0.18.3"
zip-extract = "0.1.3"
serde_derive = "1.0.197"
prost = "0.11.9"
geozero = "0.12.0"
diesel = {version = "2.1.5", features = ["extras", "url", "numeric", "r2d2"]}
postgis_diesel = "2.3.0"
diesel-async = {version = "0.4.1", features = ["postgres", "bb8"]}
diesel-derive-newtype = "2.1.1"
async-std = {version = "1.5.3"}
geo-repair-polygon = "0.1.2"
gtfs-translations = "0.1.0"
geojson = { version = "0.24.1", features = ["geo-types"] }
rstar = "0.12.0"
sqlx = {version = "0.7.4", features = ["postgres","runtime-tokio", "macros"]}
tilejson = "0.4.1"
tile-grid = "=0.2.2"
zstd-safe = "7.1.0"
hitbox = "0.1.1"
cached = { version = "0.49.2", features = ["async_tokio_rt_multi_thread", "disk_store"] }
geo-booleanop = "0.3.2"
geo-clipper = "0.8.0"
random-string = "1.1.0"
argon2 = "0.5.3"
tzf-rs = "0.4.7"
lazy_static = "1.4.0"
serde_bytes = "0.11.14"
bincode = "1.3.3"
evmap = "10.0.2"
dashmap = "5.5.3"
ipnetwork = "0.20.0"
pnet = "0.34.0"
crossbeam = "0.8.4"
leapfrog = { version = "0.3.0", features = ["stable_alloc"] }
scc = "2.1.0"
env_logger = "0.11.3"
<<<<<<< HEAD
femark = "0.1.6"
=======
ron = "0.8.1"
>>>>>>> 4c69e852

[[bin]]
name = "maple"
path = "src/maple/main.rs"

[[bin]]
name = "birch"
path = "src/birch/server.rs"

[[bin]]
name = "aspen"
path = "src/aspen/main.rs"

[lib]
name = "catenary"
path = "src/lib.rs"

[[bin]]
name = "spruce"
path = "src/spruce/main.rs"

#Test binaries

#[[bin]]
#name = "test_maple_syrup"
#path = "src/maple_syrup/test.rs"

[[bin]]
name = "alpenrose"
path = "src/alpenrose/main.rs"

[build-dependencies]
prost-build = "0.11"

[[bin]]
name = "manual_login_manager"
path = "src/manual_login_manager/main.rs"

#[[bin]]
#name = "test_tarpc"
#path = "src/test_tarpc/main.rs"<|MERGE_RESOLUTION|>--- conflicted
+++ resolved
@@ -115,11 +115,7 @@
 leapfrog = { version = "0.3.0", features = ["stable_alloc"] }
 scc = "2.1.0"
 env_logger = "0.11.3"
-<<<<<<< HEAD
-femark = "0.1.6"
-=======
 ron = "0.8.1"
->>>>>>> 4c69e852
 
 [[bin]]
 name = "maple"
